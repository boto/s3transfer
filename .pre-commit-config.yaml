exclude: ^(.changes/|CHANGELOG.rst|s3transfer/compat.py)
repos:
  - repo: https://github.com/pre-commit/pre-commit-hooks
    rev: v4.0.1
    hooks:
    - id: check-yaml
    - id: end-of-file-fixer
    - id: trailing-whitespace
  - repo: 'https://github.com/asottile/pyupgrade'
    rev: v2.29.0
    hooks:
      - id: pyupgrade
        args:
          - '--py36-plus'
  - repo: 'https://github.com/PyCQA/isort'
    rev: 5.9.3
    hooks:
      - id: isort
  - repo: 'https://github.com/psf/black'
    rev: 21.7b0
    hooks:
      - id: black
  - repo: https://github.com/pycqa/flake8
    rev: 3.9.2
    hooks:
<<<<<<< HEAD
      - id: flake8
=======
    -   id: flake8
-   repo: https://github.com/codespell-project/codespell
    rev: v2.1.0
    hooks:
    -   id: codespell
>>>>>>> c73d76fe
<|MERGE_RESOLUTION|>--- conflicted
+++ resolved
@@ -23,12 +23,8 @@
   - repo: https://github.com/pycqa/flake8
     rev: 3.9.2
     hooks:
-<<<<<<< HEAD
-      - id: flake8
-=======
     -   id: flake8
 -   repo: https://github.com/codespell-project/codespell
     rev: v2.1.0
     hooks:
-    -   id: codespell
->>>>>>> c73d76fe
+    -   id: codespell