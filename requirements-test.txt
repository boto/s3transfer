--- conflicted
+++ resolved
@@ -1,13 +1,5 @@
 -e git://github.com/boto/botocore.git@develop#egg=botocore
 nose==1.3.3
 mock==1.3.0
-<<<<<<< HEAD
-coverage==4.0.1
-wheel==0.24.0
-=======
 coverage==4.4
-wheel==0.24.0
-# Note you need at least pip --version of 6.0 or
-# higher to be able to pick on these version specifiers.
-unittest2==0.5.1; python_version == '2.6'
->>>>>>> c7f29ca1
+wheel==0.24.0